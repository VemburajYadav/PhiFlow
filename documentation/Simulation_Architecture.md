--- conflicted
+++ resolved
@@ -94,10 +94,6 @@
 The similarities and differences of NumPy vs TensorFlow are illustrated in the example 
 [runsim_numpy_or_tf.py](../apps/runsim_numpy_or_tf.py) for a simple custom smoke simulatin.
 
-<<<<<<< HEAD
-=======
-
->>>>>>> 4ce7f288
 ## Simplified API with world
 
 Worlds provide a simplified interface in which states seem mutable (though in reality they are not).
