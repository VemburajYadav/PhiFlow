--- conflicted
+++ resolved
@@ -242,14 +242,14 @@
         normalize_data = math.normalize_to(self.data, total, epsilon)
         return self.with_data(normalize_data)
 
-<<<<<<< HEAD
     def _padded_resample(self, points):
         data = self.padded([[1, 1]] * self.rank).data
         local_points = self.box.global_to_local(points)
         local_points = local_points * math.to_float(self.resolution) + 0.5  # depends on amount of padding
         resampled = math.resample(data, local_points, boundary='replicate', interpolation=self.interpolation)
         return resampled
-=======
+
+
     @struct.derived()
     def frequencies(self):
         return self.with_data(math.fftfreq(self.resolution, mode='vector') / self.dx)
@@ -264,7 +264,6 @@
     @struct.derived()
     def abs(self):
         return self.with_data(math.abs(self.data))
->>>>>>> f7814dbd
 
 
 def _required_paddings_transposed(box, dx, target, threshold=1e-5):
