import numpy as np
import six

from phi import math, struct
from phi.geom import AABox
from phi.geom.geometry import assert_same_rank
from phi.math.helper import map_for_axes
from phi.physics.domain import Domain
from phi.physics.material import Material
from phi.struct.functions import mappable
from phi.struct.tensorop import collapse

from .field import Field, propagate_flags_children
from .flag import SAMPLE_POINTS


def _crop_for_interpolation(data, offset_float, window_resolution):
    offset = math.to_int(offset_float)
    slices = [slice(o, o+res+1) for o, res in zip(offset, window_resolution)]
    data = data[tuple([slice(None)] + slices + [slice(None)])]
    return data


@struct.definition()
class CenteredGrid(Field):

    def __init__(self, data, box=None, extrapolation='boundary', name=None, **kwargs):
        Field.__init__(self, **struct.kwargs(locals()))
        self._sample_points = None

    @staticmethod
    def sample(value, domain, batch_size=None):
        assert isinstance(domain, Domain)
        if isinstance(value, Field):
            assert_same_rank(value.rank, domain.rank, 'rank of value (%s) does not match domain (%s)' % (value.rank, domain.rank))
            if isinstance(value, CenteredGrid) and value.box == domain.box and np.all(value.resolution == domain.resolution):
                data = value.data
            else:
                data = value.sample_at(CenteredGrid.getpoints(domain.box, domain.resolution).data)
        else:  # value is constant
            components = math.staticshape(value)[-1] if math.ndims(value) > 0 else 1
            data = math.zeros((batch_size,) + tuple(domain.resolution) + (components,)) + value
        return CenteredGrid(data, box=domain.box, extrapolation=Material.extrapolation_mode(domain.boundaries))

    @struct.variable()
    def data(self, data):
        if data is None:
            return None
        if isinstance(data, (tuple, list)):
            data = np.array(data)  # numbers or objects
        while math.ndims(data) < 2:
            data = math.expand_dims(data)
        return data
    data.override(struct.staticshape, lambda self, data: (self._batch_size,) + math.staticshape(data)[1:])

    @property
    def resolution(self):
        return math.as_tensor(math.staticshape(self.data)[1:-1])

    @struct.constant(dependencies=Field.data)
    def box(self, box):
        return AABox.to_box(box, resolution_hint=self.resolution)

    @property
    def dx(self):
        return self.box.size / self.resolution

    @property
    def rank(self):
        return math.spatial_rank(self.data)

    @struct.constant(default='boundary')
    def extrapolation(self, extrapolation):
        if extrapolation is None:
            return 'boundary'
        assert extrapolation in ('periodic', 'constant', 'boundary') or isinstance(extrapolation, (tuple, list)), extrapolation
        return collapse(extrapolation)

    @struct.constant(default='linear')
    def interpolation(self, interpolation):
        assert interpolation == 'linear'
        return interpolation

    def sample_at(self, points, collapse_dimensions=True):
        if not isinstance(self.extrapolation, six.string_types):
            return self._padded_resample(points)
        local_points = self.box.global_to_local(points)
        local_points = math.mul(local_points, math.to_float(self.resolution)) - 0.5
        resampled = math.resample(self.data, local_points, boundary=_pad_mode(self.extrapolation), interpolation=self.interpolation)
        return resampled

    def at(self, other_field, collapse_dimensions=True, force_optimization=False, return_self_if_compatible=False):
        if self.compatible(other_field):  # and return_self_if_compatible: not applicable for fields with Points
            return self
        if isinstance(other_field, CenteredGrid) and np.allclose(self.dx, other_field.dx):
            paddings = _required_paddings_transposed(self.box, self.dx, other_field.box)
            if math.sum(paddings) == 0:
                origin_in_local = self.box.global_to_local(other_field.box.lower) * self.resolution
                data = _crop_for_interpolation(self.data, origin_in_local, other_field.resolution)
                dimensions = self.resolution != other_field.resolution
                dimensions = [d for d in math.spatial_dimensions(data) if dimensions[d-1]]
                data = math.interpolate_linear(data, origin_in_local % 1.0, dimensions)
                return CenteredGrid(data, other_field.box, name=self.name, batch_size=self._batch_size)
            elif math.sum(paddings) < 16:
                padded = self.padded(np.transpose(paddings).tolist())
                return padded.at(other_field, collapse_dimensions, force_optimization)
        return Field.at(self, other_field, force_optimization=force_optimization)

    @property
    def component_count(self):
        return self.data.shape[-1]

    def unstack(self):
        flags = propagate_flags_children(self.flags, self.rank, 1)
        return [CenteredGrid(math.expand_dims(component), box=self.box, name='%s[...,%d]' % (self.name, i), flags=flags, batch_size=self._batch_size) for i, component in enumerate(math.unstack(self.data, -1))]

    @property
    def points(self):
        if SAMPLE_POINTS in self.flags:
            return self
        if self._sample_points is None:
            self._sample_points = CenteredGrid.getpoints(self.box, self.resolution)
        return self._sample_points

    def compatible(self, other_field):
        if not other_field.has_points:
            return True
        if isinstance(other_field, CenteredGrid):
            if self.box != other_field.box:
                return False
            if self.rank != other_field.rank:
                return False
            for r1, r2 in zip(self.resolution, other_field.resolution):
                if r1 != r2 and r2 != 1 and r1 != 1:
                    return False
            return True
        else:
            return False

    def __repr__(self):
        if self.is_valid:
            return 'Grid[%s(%d), size=%s]' % ('x'.join([str(r) for r in self.resolution]), self.component_count, self.box.size)
        else:
            return struct.Struct.__repr__(self)

    def padded(self, widths):
<<<<<<< HEAD
        extrapolation = self.extrapolation if isinstance(self.extrapolation, six.string_types) else ['constant'] + list(self.extrapolation) + ['constant']
        data = math.pad(self.data, [[0, 0]] + widths + [[0, 0]], _pad_mode(extrapolation))
=======
        data = math.pad(self.data, [[0, 0]]+widths+[[0, 0]], _pad_mode(self.extrapolation))
>>>>>>> 4aec0f7f
        w_lower, w_upper = np.transpose(widths)
        box = AABox(self.box.lower - w_lower * self.dx, self.box.upper + w_upper * self.dx)
        return self.copied_with(data=data, box=box)

    def axis_padded(self, axis, lower, upper):
        widths = [[lower, upper] if ax == axis else [0, 0] for ax in range(self.rank)]
        return self.padded(widths)

    @staticmethod
    def getpoints(box, resolution):
        idx_zyx = np.meshgrid(*[np.linspace(0.5 / dim, 1 - 0.5 / dim, dim) for dim in resolution], indexing="ij")
        local_coords = math.expand_dims(math.stack(idx_zyx, axis=-1), 0).astype(np.float32)
        points = box.local_to_global(local_coords)
        return CenteredGrid(points, box, name='grid_centers(%s, %s)' % (box, resolution), flags=[SAMPLE_POINTS])

    def laplace(self, physical_units=True, axes=None):
        if not physical_units:
            data = math.laplace(self.data, padding=_pad_mode(self.extrapolation), axes=axes)
        else:
            if not self.has_cubic_cells:
                raise NotImplementedError('Only cubic cells supported.')
            laplace = math.laplace(self.data, padding=_pad_mode(self.extrapolation), axes=axes)
            data = laplace / self.dx[0] ** 2
        extrapolation = map_for_axes(_gradient_extrapolation, self.extrapolation, axes, self.rank)
        return self.copied_with(data=data, extrapolation=extrapolation, flags=())

    def gradient(self, physical_units=True, difference='forward', padding='inherit', extrapolation='inherit'):
        if padding == 'inherit':
            pad = _pad_mode(self.extrapolation)
        else:
            pad = padding
        if extrapolation == 'inherit':
            ext = _gradient_extrapolation(self.extrapolation)
        else:
            ext = extrapolation
        if not physical_units or self.has_cubic_cells:
            data = math.gradient(self.data, dx=np.mean(self.dx), padding=pad,
                                 difference=difference)
            return self.copied_with(data=data, extrapolation=ext, flags=())
        else:
            raise NotImplementedError('Only cubic cells supported.')

    @property
    def has_cubic_cells(self):
        return np.allclose(self.dx, np.mean(self.dx))

    def normalized(self, total, epsilon=1e-5):
        if isinstance(total, CenteredGrid):
            total = total.data
        normalize_data = math.normalize_to(self.data, total, epsilon)
        return self.with_data(normalize_data)

    def _padded_resample(self, points):
        data = self.padded([[1, 1]] * self.rank).data
        local_points = self.box.global_to_local(points)
        local_points = local_points * math.to_float(self.resolution) + 0.5  # depends on amount of padding
        resampled = math.resample(data, local_points, boundary='replicate', interpolation=self.interpolation)
        return resampled


def _required_paddings_transposed(box, dx, target):
    lower = math.to_int(math.ceil(math.maximum(0, box.lower - target.lower) / dx))
    upper = math.to_int(math.ceil(math.maximum(0, target.upper - box.upper) / dx))
    return [lower, upper]


def _pad_mode(extrapolation):
    """ Inserts 'constant' padding for batch dimension and channel dimension. """
    if isinstance(extrapolation, six.string_types):
        return _pad_mode_str(extrapolation)
    else:
        return _pad_mode_str(['constant'] + list(extrapolation) + ['constant'])

@mappable()
def _pad_mode_str(extrapolation):
    """
Converts an extrapolation string (or struct of strings) to a string that can be passed to math functions like math.pad or math.resample.
    :param extrapolation: field extrapolation
    :type extrapolation: string (or iterable of strings with @mappable)
    :return: padding mode, same type as extrapolation
    """
    return {'periodic': 'circular',
            'boundary': 'replicate',
            'constant': 'constant'}[extrapolation]


@mappable()
def _gradient_extrapolation(extrapolation):
    """
Given the extrapolation of a field, returns the extrapolation mode of the corresponding gradient field.
    :param extrapolation: string or struct of strings
    :type extrapolation: string (or iterable of strings with @mappable)
    :return: same type as extrapolation
    """
    return {'periodic': 'periodic',
            'boundary': 'constant',
            'constant': 'constant'}[extrapolation]<|MERGE_RESOLUTION|>--- conflicted
+++ resolved
@@ -144,12 +144,7 @@
             return struct.Struct.__repr__(self)
 
     def padded(self, widths):
-<<<<<<< HEAD
-        extrapolation = self.extrapolation if isinstance(self.extrapolation, six.string_types) else ['constant'] + list(self.extrapolation) + ['constant']
-        data = math.pad(self.data, [[0, 0]] + widths + [[0, 0]], _pad_mode(extrapolation))
-=======
-        data = math.pad(self.data, [[0, 0]]+widths+[[0, 0]], _pad_mode(self.extrapolation))
->>>>>>> 4aec0f7f
+        data = math.pad(self.data, [[0, 0]] + widths + [[0, 0]], _pad_mode(self.extrapolation))
         w_lower, w_upper = np.transpose(widths)
         box = AABox(self.box.lower - w_lower * self.dx, self.box.upper + w_upper * self.dx)
         return self.copied_with(data=data, box=box)
