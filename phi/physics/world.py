from .collective import CollectiveState, CollectivePhysics
from .smoke import *
from .burger import *
<<<<<<< HEAD
from .gridliquid import *
from .flipliquid import *
from .sdfliquid import *
=======
from .heat import *
from .obstacle import *
from .effect import *
import inspect
>>>>>>> c8535d57


class StateProxy(object):
    """
    StateProxy mirrors all attributes of a state in an associated world.
    While State objects are generally immutable, StateProxy also implements setting any attribute of the state.
    When an attribute is set, a copy of the state with the new value replaces the old state in the world.
    This object then mirrors the values of the new state.

    After world.step() is invoked, all Proxies of that world will mirror the state after stepping.

    To reference the current immutable state of
    """

    def __init__(self, world, trajectorykey):
        self.world = world
        self.trajectorykey = trajectorykey

    @property
    def state(self):
        state = self.world.state[self.trajectorykey]
        assert state is not None
        return state

    @state.setter
    def state(self, state):
        self.world.state = self.world.state.state_replaced(self.state, state)

    @property
    def physics(self):
        physics = self.world.physics.for_(self.state)
        assert physics is not None
        return physics

    @physics.setter
    def physics(self, phys):
        self.world.physics.add(self.trajectorykey, phys)

    def step(self, dt=1.0, physics=None):
        self.world.step(self, dt=dt, physics=physics)

    def __getattr__(self, item):
        assert item not in ('world', 'trajectorykey', 'physics', 'state')
        return getattr(self.state, item)

    def __setattr__(self, key, value):
        if key in ('world', 'trajectorykey', 'physics', 'state'):
            object.__setattr__(self, key, value)
        else:
            self.state = self.state.copied_with(**{key:value})





def _proxy_wrap(world, constructor):
    try:
        const_args = inspect.getargspec(constructor)[0]
        static = const_args[0] != 'self'
    except:
        static = False
        const_args = ['batch_size']
    def buildadd(*args, **kwargs):
        if 'batch_size' not in kwargs and 'batch_size' in const_args:
            kwargs['batch_size'] = world.batch_size
        if 'physics' in kwargs:
            physics = kwargs['physics']
            assert physics is not None
            del kwargs['physics']
        else: physics = None
        invok = constructor.__func__ if static else constructor
        state = invok(*args, **kwargs)
        world.add(state)
        proxy = StateProxy(world, state.trajectorykey)
        if physics is not None:
            proxy.physics = physics
        return proxy
    return buildadd


class World(object):
    """
    A world object defines a global state as well as a set of rules (Physics objects) that define how the state evolves.

    The world manages dependencies among the contained simulations and provides convenience methods for creating proxies for specific simulations.

    The method world.step() evolves the whole state or optionally a specific state in time.
    """

    def __init__(self):
        self._state = CollectiveState()
        self.physics = self._state.default_physics()
        self.observers = set()
        self.batch_size = None
<<<<<<< HEAD
        # Physics Shortcuts
        for target,source in {'Smoke': Smoke, 'Burger': Burger, 
                              'GridLiquid': GridLiquid, 'FlipLiquid': FlipLiquid, 'SDFLiquid': SDFLiquid,
                              'Inflow': Inflow, 'Obstacle': Obstacle}.items():
            setattr(self, target, _wrapper(self, source))

    Smoke = Smoke
    Burger = Burger
    GridLiquid = GridLiquid
    FlipLiquid = FlipLiquid
    SDFLiquid = SDFLiquid
    Inflow = Inflow
=======
        # --- Insert object / create proxy shortcuts ---
        for proxy in ('Smoke', 'Burger', 'Obstacle', 'Inflow', 'Fan', 'ConstantDensity',
                      'Heat', 'ConstantTemperature', 'HeatSource', 'ColdSource', 'FieldEffect'):
            setattr(self, proxy, _proxy_wrap(self, getattr(self, proxy)))

    Smoke = Smoke
    Burger = Burger
>>>>>>> c8535d57
    Obstacle = Obstacle
    Inflow = Inflow
    Fan = Fan
    ConstantDensity = ConstantDensity
    Heat = Heat
    ConstantTemperature = ConstantTemperature
    HeatSource = HeatSource
    ColdSource = ColdSource
    FieldEffect = FieldEffect


    @property
    def state(self):
        return self._state

    @property
    def age(self):
        return self._state.age

    @state.setter
    def state(self, state):
        assert state is not None
        self._state = state
        for observer in self.observers: observer(self)

    def step(self, state=None, dt=1.0, physics=None):
        """
Evolves the current world state by a time increment dt.
If state is provided, only that state is evolved, leaving the others untouched.
The optional physics parameter can then be used to override the default physics.
Otherwise, all states are evolved.

Calling World.step resolves all dependencies among simulations and then calls Physics.step on each simulation to evolve the states.

Invoking this method alters the world state. To to_field a copy of the state, use :func:`World.stepped <~world.World.stepped>` instead.
        :param state: State, StateProxy or None
        :param dt: time increment, default 1.0
        :param physics: Physics object for the state or None for default
        :return: evolved state if a specific state was provided
        """
        if state is None:
            if physics is None: physics = self.physics
            self.state = physics.step(self._state, dt)
        else:
            if isinstance(state, StateProxy):
                state = state.state
            s = self.physics.substep(state, self._state, dt, override_physics=physics)
            self.state = self._state.state_replaced(state, s).copied_with(age=self._state.age + dt)
            return s

    def stepped(self, state=None, dt=1.0, physics=None):
        if state is None:
            if physics is None: physics = self.physics
            return physics.step(self._state, None, dt)
        else:
            if isinstance(state, StateProxy):
                state = state.state
            return self.physics.substep(state, self._state, dt, override_physics=physics)

#     def on_change(self, observer):
#         """
# Register an observer that will be called when states are added to the world or removed from the world.
# The observer must define __call__ and will be given the world as parameter.
#         :param observer:
#         """
#         self.observers.add(observer)
#
#     def remove_on_change(self, observer):
#         self.observers.remove(observer)

    def add(self, state, physics=None):
        self.state += state
        if physics is not None:
            self.physics.add(state.trajectorykey, physics)

    def remove(self, state):
        self.state -= state
        self.physics.remove(state.trajectorykey)

    def clear(self):
        self._state = CollectiveState()
        self.physics = self._state.default_physics()
        self.state = self._state


world = World()<|MERGE_RESOLUTION|>--- conflicted
+++ resolved
@@ -1,16 +1,13 @@
 from .collective import CollectiveState, CollectivePhysics
 from .smoke import *
 from .burger import *
-<<<<<<< HEAD
 from .gridliquid import *
 from .flipliquid import *
 from .sdfliquid import *
-=======
 from .heat import *
 from .obstacle import *
 from .effect import *
 import inspect
->>>>>>> c8535d57
 
 
 class StateProxy(object):
@@ -105,28 +102,17 @@
         self.physics = self._state.default_physics()
         self.observers = set()
         self.batch_size = None
-<<<<<<< HEAD
-        # Physics Shortcuts
-        for target,source in {'Smoke': Smoke, 'Burger': Burger, 
-                              'GridLiquid': GridLiquid, 'FlipLiquid': FlipLiquid, 'SDFLiquid': SDFLiquid,
-                              'Inflow': Inflow, 'Obstacle': Obstacle}.items():
-            setattr(self, target, _wrapper(self, source))
+        # --- Insert object / create proxy shortcuts ---
+        for proxy in ('Smoke', 'Burger', 'Obstacle', 'Inflow', 'Fan', 'ConstantDensity',
+                      'GridLiquid', 'FlipLiquid', 'SDFLiquid',
+                      'Heat', 'ConstantTemperature', 'HeatSource', 'ColdSource', 'FieldEffect'):
+            setattr(self, proxy, _proxy_wrap(self, getattr(self, proxy)))
 
     Smoke = Smoke
     Burger = Burger
     GridLiquid = GridLiquid
     FlipLiquid = FlipLiquid
     SDFLiquid = SDFLiquid
-    Inflow = Inflow
-=======
-        # --- Insert object / create proxy shortcuts ---
-        for proxy in ('Smoke', 'Burger', 'Obstacle', 'Inflow', 'Fan', 'ConstantDensity',
-                      'Heat', 'ConstantTemperature', 'HeatSource', 'ColdSource', 'FieldEffect'):
-            setattr(self, proxy, _proxy_wrap(self, getattr(self, proxy)))
-
-    Smoke = Smoke
-    Burger = Burger
->>>>>>> c8535d57
     Obstacle = Obstacle
     Inflow = Inflow
     Fan = Fan
