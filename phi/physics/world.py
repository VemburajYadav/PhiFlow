--- conflicted
+++ resolved
@@ -102,13 +102,9 @@
         self.batch_size = batch_size
         # --- Insert object / create proxy shortcuts ---
         for proxy in ('Smoke', 'Burger', 'Obstacle', 'Inflow', 'Fan', 'ConstantDensity',
-<<<<<<< HEAD
                       'GridLiquid', 'FlipLiquid', 'SDFLiquid',
-                      'Heat', 'ConstantTemperature', 'HeatSource', 'ColdSource', 'FieldEffect'):
-=======
                       'Heat', 'ConstantTemperature', 'HeatSource', 'ColdSource', 'FieldEffect',
                       'QuantumWave', 'StepPotential'):
->>>>>>> 1851554a
             setattr(self, proxy, _proxy_wrap(self, getattr(self, proxy)))
 
     Smoke = Smoke
