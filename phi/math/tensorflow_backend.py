--- conflicted
+++ resolved
@@ -55,7 +55,6 @@
         if axis is not None:
             if not isinstance(axis, int):
                 axis = list(axis)
-<<<<<<< HEAD
         return tf.reduce_sum(value, axis=axis)
     
     def prod(self, value, axis=None):
@@ -68,9 +67,6 @@
 
     def where(self, condition, x=None, y=None):
         return tf.where(condition, x, y)
-=======
-        return tf.reduce_sum(value, axis=axis, keepdims=keepdims)
->>>>>>> 1851554a
 
     def mean(self, value, axis=None):
         if axis is not None:
@@ -228,7 +224,6 @@
 
     def all(self, boolean_tensor, axis=None, keepdims=False):
         return tf.reduce_all(boolean_tensor, axis=axis, keepdims=keepdims)
-<<<<<<< HEAD
     
     def scatter(self, points, indices, values, shape, duplicates_handling='undefined'):
         # Change indexing so batch number is included as first element of the index, for example: [0,31,24] indexes the first batch (batch 0) and 2D coordinates (31,24).
@@ -263,7 +258,6 @@
             st = tf.SparseTensor(indices, values, shape)
             st = tf.sparse.reorder(st)   # only needed if not ordered
             return tf.sparse.to_dense(st)
-=======
 
     def fft(self, x):
         rank = len(x.shape) - 2
@@ -304,7 +298,6 @@
     def cos(self, x):
         return tf.cos(x)
 
->>>>>>> 1851554a
 
 # from niftynet.layer.resampler.py
 # https://cmiclab.cs.ucl.ac.uk/CMIC/NiftyNet/blob/69c98e5a95cc6788ad9fb8c5e27dc24d1acec634/niftynet/layer/resampler.py
