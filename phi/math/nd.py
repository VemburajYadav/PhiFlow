# Because division is different in Python 2 and 3
from __future__ import division

import numpy as np

from phi import struct
from phi.backend.dynamic_backend import DYNAMIC_BACKEND as math
from phi.struct.functions import mappable
from .helper import _get_pad_width_axes, _get_pad_width, spatial_rank, _dim_shifted, _contains_axis, spatial_dimensions, all_dimensions


def indices_tensor(tensor, dtype=np.float32):
    """
    Returns an index tensor of the same spatial shape as the given tensor.
    Each index denotes the location within the tensor starting from zero.
    Indices are encoded as vectors in the index tensor.

    :param tensor: a tensor of shape (batch size, spatial dimensions..., component size)
    :param dtype: a numpy data type (default float32)
    :return: an index tensor of shape (1, spatial dimensions..., spatial rank)
    """
    spatial_dimensions = list(tensor.shape[1:-1])
    idx_zyx = np.meshgrid(*[range(dim) for dim in spatial_dimensions], indexing='ij')
    idx = np.stack(idx_zyx, axis=-1).reshape([1, ] + spatial_dimensions + [len(spatial_dimensions)])
    return idx.astype(dtype)


def normalize_to(target, source=1, epsilon=1e-5, batch_dims=1):
    """
    Multiplies the target so that its total content matches the source.

    :param target: a tensor
    :param source: a tensor or number
    :param epsilon: small number to prevent division by zero or None.
    :return: normalized tensor of the same shape as target
    """
    target_total = math.sum(target, axis=tuple(range(batch_dims, math.ndims(target))), keepdims=True)
    denominator = math.maximum(target_total, epsilon) if epsilon is not None else target_total
    source_total = math.sum(source, axis=tuple(range(batch_dims, math.ndims(source))), keepdims=True)
    return target * (source_total / denominator)


def batch_align(tensor, innate_dims, target, convert_to_same_backend=True):
    if isinstance(tensor, (tuple, list)):
        return [batch_align(t, innate_dims, target) for t in tensor]
    # --- Convert type ---
    if convert_to_same_backend:
        backend = math.choose_backend([tensor, target])
        tensor = backend.as_tensor(tensor)
        target = backend.as_tensor(target)
    # --- Batch align ---
    ndims = len(math.staticshape(tensor))
    if ndims <= innate_dims:
        return tensor  # There is no batch dimension
    target_ndims = len(math.staticshape(target))
    assert target_ndims >= ndims
    if target_ndims == ndims:
        return tensor
    return math.expand_dims(tensor, axis=(-innate_dims - 1), number=(target_ndims - ndims))


def batch_align_scalar(tensor, innate_spatial_dims, target):
    if math.staticshape(tensor)[-1] != 1:
        tensor = math.expand_dims(tensor, -1)
    result = batch_align(tensor, innate_spatial_dims + 1, target)
    return result


def blur(field, radius, cutoff=None, kernel="1/1+x"):
    """
Warning: This function can cause NaN in the gradients, reason unknown.

Runs a blur kernel over the given tensor.
    :param field: tensor
    :param radius: weight function curve scale
    :param cutoff: kernel size
    :param kernel: Type of blur kernel (str). Must be in ('1/1+x', 'gauss')
    :return:
    """
    if cutoff is None:
        cutoff = min(int(round(radius * 3)), *field.shape[1:-1])

    xyz = np.meshgrid(*[range(-int(cutoff), (cutoff) + 1) for _ in field.shape[1:-1]])
    d = np.float32(np.sqrt(np.sum([x**2 for x in xyz], axis=0)))
    if kernel == "1/1+x":
        weights = np.float32(1) / (d / radius + 1)
    elif kernel.lower() == "gauss":
        weights = math.exp(- d / radius / 2)
    else:
        raise ValueError("Unknown kernel: %s" % kernel)
    weights /= math.sum(weights)
    weights = math.reshape(weights, list(weights.shape) + [1, 1])
    return math.conv(field, weights)


def l1_loss(tensor, batch_norm=True, reduce_batches=True):
    if struct.isstruct(tensor):
        all_tensors = struct.flatten(tensor)
        return sum(l1_loss(tensor, batch_norm, reduce_batches) for tensor in all_tensors)
    if reduce_batches:
        total_loss = math.sum(math.abs(tensor))
    else:
        total_loss = math.sum(math.abs(tensor), axis=list(range(1, len(tensor.shape))))
    if batch_norm and reduce_batches:
        batch_size = math.shape(tensor)[0]
        return math.div(total_loss, math.to_float(batch_size))
    else:
        return total_loss


def l2_loss(tensor, batch_norm=True):
    return l_n_loss(tensor, 2, batch_norm=batch_norm)


def l_n_loss(tensor, n, batch_norm=True):
    if struct.isstruct(tensor):
        all_tensors = struct.flatten(tensor)
        return sum(l_n_loss(tensor, n, batch_norm) for tensor in all_tensors)
    total_loss = math.sum(tensor ** n) / n
    if batch_norm:
        batch_size = math.shape(tensor)[0]
        return math.div(total_loss, math.to_float(batch_size))
    else:
        return total_loss


# Divergence

def divergence(tensor, dx=1, difference='central'):
    """
    Computes the spatial divergence of a vector channel from finite differences.

    :param tensor: vector field; tensor of shape (batch size, spatial dimensions..., spatial rank)
    :param dx: distance between adjacent grid points (default 1)
    :param difference: type of difference, one of ('forward', 'central') (default 'forward')
    :return: tensor of shape (batch size, spatial dimensions..., 1)
    """
    assert difference in ('central', 'forward', 'backward'), difference
    rank = spatial_rank(tensor)
    if difference == 'forward':
        return _divergence_nd(tensor, (0, 1)) / dx ** rank
    elif difference == 'backward':
        return _divergence_nd(tensor, (-1, 0)) / dx ** rank
    else:
        return _divergence_nd(tensor, (-1, 1)) / (2 * dx) ** rank


def _divergence_nd(tensor, relative_shifts):
    rank = spatial_rank(tensor)
    tensor = math.pad(tensor, _get_pad_width(rank, (-relative_shifts[0], relative_shifts[1])))
    components = []
    for dimension in range(rank):
        lower, upper = _dim_shifted(tensor, dimension, relative_shifts, diminish_others=(-relative_shifts[0], relative_shifts[1]), components=rank - dimension - 1)
        components.append(upper - lower)
    return math.sum(components, 0)


# Gradient

def gradient(tensor, dx=1, difference='forward', padding='replicate'):
    """
    Calculates the gradient of a scalar channel from finite differences.
    The gradient vectors are in reverse order, lowest dimension first.

    :param tensor: channel with shape (batch_size, spatial_dimensions..., 1)
    :type tensor: array-like
    :param dx: physical distance between grid points (default 1)
    :type dx: Float/Integer
    :param difference: type of difference, one of ('forward', 'backward', 'central') (default 'forward')
    :type difference: string
    :param padding: tensor padding mode
    :type padding: string
    :return: tensor of shape (batch_size, spatial_dimensions..., spatial rank)
    :rtype: array-like
    """
    assert tensor.shape[-1] == 1, "Gradient requires a scalar channel as input"
    assert 1 not in tensor.shape[1:-1], "All spatial dimensions must have size larger than 1, got %s" % tensor.shape
    if difference.lower() == 'central':
        return _gradient_nd(tensor, padding, (-1, 1)) / (dx * 2)
    elif difference.lower() == 'forward':
        return _gradient_nd(tensor, padding, (0, 1)) / dx
    elif difference.lower() == 'backward':
        return _gradient_nd(tensor, padding, (-1, 0)) / dx
    else:
        raise ValueError('Invalid difference type: {}. Can be CENTRAL or FORWARD'.format(difference))


def _gradient_nd(tensor, padding, relative_shifts):
    """
    """
    rank = spatial_rank(tensor)
    tensor = math.pad(tensor, _get_pad_width(rank, np.abs(relative_shifts, dtype=int)), mode=padding)
    components = []
    for dimension in range(rank):
        lower, upper = _dim_shifted(tensor, dimension, relative_shifts, diminish_others=(-relative_shifts[0], relative_shifts[1]))
        components.append(upper - lower)
    return math.concat(components, axis=-1)


def axis_gradient(tensor, spatial_axis):
    dims = range(spatial_rank(tensor))
    upper_slices = tuple([(slice(1, None) if i == spatial_axis else slice(None)) for i in dims])
    lower_slices = tuple([(slice(-1) if i == spatial_axis else slice(None)) for i in dims])
    diff = tensor[(slice(None),) + upper_slices + (slice(None),)] \
        - tensor[(slice(None),) + lower_slices + (slice(None),)]
    return diff


# Arbitrary Order Central Finite Difference. [order][accuracy]
FINITE_DIFF_COEFFS = {
    1: {2: np.array([-0.5, 0, 0.5]),
        4: np.array([1/12, -2/3, 0, 2/3, -1/12]),
        6: np.array([-1/60, 3/20, -3/4, 0, 3/4, -3/20, 1/60]),
        8: np.array([1/280, -4/105, 1/5, -4/5, 0, 4/5, -1/5, 4/105, -1/280])},
    2: {2: np.array([1, -2, 1]),
        4: np.array([-1/12, 4/3, -5/2, 4/3, -1/12]),
        6: np.array([1/90, -3/20, 3/2, -49/18, 3/2, -3/20, 1/90]),
        8: np.array([-1/560, 8/315, -1/5, 8/5, -205/72, 8/5, -1/5, 8/315, -1/516])},
    3: {2: np.array([-0.5, 1, 0, -1, 0.5]),
        4: np.array([1/8, -1, 13/8, 0, -13/8, 1, -1/8]),
        6: np.array([-7/240, 3/10, -169/120, 61/30, 0, -61/30, 169/120, -3/10, 7/240])},
    4: {2: np.array([1, -4, 6, -4, 1]),
        4: np.array([-1/6, 2, -13/2, 28/3, -13/2, 2, -1/6]),
        6: np.array([7/240, -2/5, 169/60, 122/15, 91/8, -122/15, 169/60, -2/5, 7/240])},
    5: {2: np.array([-0.5, 2, -2.5, 0, 2.5, -2, 0.5]),
        4: np.array([1/6, -3/2, 13/3, -29/6, 0, 29/6, -13/3, 3/2, -1/6]),
        6: np.array([-13/288, 19/36, -87/32, 13/2, -323/48, 0, 323/48, -13/2, 87/32, -19/36, 13/288])},
    6: {2: np.array([1, -6, 15, -20, 15, -6, 1]),
        4: np.array([-1/4, 3, -13, 29, -75/2, 29, -13, 3, -1/4]),
        6: np.array([13/240, -19/24, 87/16, -39/2, 323/8, -1023/20, 323/8, -39/2, 87/16, -19/24, 13/240])}
}


def finite_diff(tensor, order, axes, accuracy=2, padding='wrap', dx=1):
    """returns the finite difference of order and accuracy with last simension len(axes)
    
    :param tensor: channel with shape (batch_size, spatial_dimensions..., 1)
    :type tensor: array-like
    :param order: order of difference to be taken
    :type order: int
    :param axes: list of axes ordered with 2=z, 1=y, 0=x
    :type axes: list of int
    :param accuracy: accuracy of the order of central difference
    :type accuracy: int multiple of 2
    :param padding: tensor padding mode (same options as numpy.pad)
    :type padding: string
    :param dx: physical distance between grid points (default 1)
    :type dx: float/int
    :return: central finite difference along the specified axes
    :rtype: array-like, same as input
    """
    coefficients = FINITE_DIFF_COEFFS[order][accuracy]
    dims = len(tensor.shape)
    spatial_sizes = tensor.shape[1: -1]
    rank = spatial_rank(tensor)
    coeff_len = len(coefficients)
    results = np.concatenate([np.zeros(tensor.shape) for i in axes], axis=-1)
    # Padding
    pad_size = int((len(coefficients)-1)/2)
    tensor = math.pad(tensor, _get_pad_width(rank, [pad_size]*rank), mode=padding)
    for j, ax in enumerate(axes):
        # Slice entire array into sub array of proper shape
        # pad the slices, immutable (tuple) needed for index slicing
        slices = [tuple([slice(None)]  # Batch dimension unchanged
                        + [slice(pad_size, pad_size+spatial_sizes[ax])]*(rank-ax-1)  # Return normal size for these
                        + [slice(i, spatial_sizes[ax]+i)]  # Apply dimension
                        + [slice(pad_size, pad_size+spatial_sizes[ax])]*(ax)  # Return normal size for these
                        + [slice(None)])  # Last dimension unchanged
                  for i in range(0, coeff_len)]
        for i, s in enumerate(slices):
            results[..., j] += (tensor[s]*coefficients[i])[..., 0]
    # Adjust for step_size
    results /= dx**order
    return results

def sum_finite_diff(tensor, order, axes, accuracy=2, padding='wrap', dx=1):
    """returns the sum of the finite differences along the axes
    
    :param tensor: channel with shape (batch_size, spatial_dimensions..., 1)
    :type tensor: array-like
    :param order: order of difference to be taken
    :type order: int
    :param axes: list of axes ordered with 2=z, 1=y, 0=x
    :type axes: list of int
    :param accuracy: accuracy of the order of central difference
    :type accuracy: int multiple of 2
    :param padding: tensor padding mode (same options as numpy.pad)
    :type padding: string
    :param dx: physical distance between grid points (default 1)
    :type dx: float/int
    :return: sum of central finite difference along the specified axes
    :rtype: array-like, same as input
    """
    try:
        coefficients = FINITE_DIFF_COEFFS[order][accuracy]
    except KeyError:
        print("[{}, {}] coefficients not available".format(order, accuracy))
        raise KeyError
    dims = len(tensor.shape)
    spatial_sizes = tensor.shape[1: -1]
    rank = spatial_rank(tensor)
    coeff_len = len(coefficients)
    results = np.zeros(tensor.shape)
    # Padding
    pad_size = int((len(coefficients)-1)/2)
    tensor = math.pad(tensor, _get_pad_width(rank, [pad_size]*rank), mode=padding)
    for ax in axes:
        # Slice entire array into sub array of proper shape
        # pad the slices, immutable (tuple) needed for index slicing
        slices = [tuple([slice(None)]  # Batch dimension unchanged
                        + [slice(pad_size, pad_size+spatial_sizes[ax])]*(rank-ax-1)  # Return normal size for these
                        + [slice(i, spatial_sizes[ax]+i)]  # Apply dimension
                        + [slice(pad_size, pad_size+spatial_sizes[ax])]*(ax)  # Return normal size for these
                        + [slice(None)])  # Last dimension unchanged
                  for i in range(0, coeff_len)]
        for i, s in enumerate(slices):
            results += (tensor[s]*coefficients[i])
    # Adjust for step_size
    results /= dx**order
    return results


# Laplace

<<<<<<< HEAD
def laplace(tensor, dx=1, padding='replicate', axes=None):
=======
def laplace(tensor, padding='replicate', axes=None, use_fft_for_periodic=False):
>>>>>>> bef323cb
    """
    Spatial Laplace operator as defined for scalar fields.
    If a vector field is passed, the laplace is computed component-wise.

<<<<<<< HEAD
    :param tensor: n-dimensional field of shape (batch, spacial dimensions..., components). Minimum (1, [N]*dims, 1)
    :type tensor: array-like
    :param dx: physical distance between grid points (default 1)
    :type dx: Float/Integer
=======
    :param use_fft_for_periodic: If True and padding='circular', uses FFT to compute laplace
    :param tensor: n-dimensional field of shape (batch, spacial dimensions..., components)
>>>>>>> bef323cb
    :param padding: 'valid', 'constant', 'reflect', 'replicate', 'circular'
    :type padding: string
    :param axes: The second derivative along these axes is summed over
    :type axes: list
    :return: tensor of same shape
    :rtype: array-like
    """
    rank = spatial_rank(tensor)
<<<<<<< HEAD
    # Fourier Laplace if the space is repeating on itself
    if padding in ['circular', 'wrap']:
        laplace_arr = fourier_laplace(tensor)
=======
    if padding is None or padding == 'valid':
        pass  # do not pad tensor
    elif padding in ('circular', 'wrap') and use_fft_for_periodic:
        return fourier_laplace(tensor)
    else:
        tensor = math.pad(tensor, _get_pad_width_axes(rank, axes, val_true=[1, 1], val_false=[0, 0]), padding)
    # --- convolutional laplace ---
    if axes is not None:
        return _sliced_laplace_nd(tensor, axes)
    if rank == 2:
        return _conv_laplace_2d(tensor)
    elif rank == 3:
        return _conv_laplace_3d(tensor)
>>>>>>> bef323cb
    else:
        # Pad
        if (padding is not None) and (padding != 'valid'):
            tensor = math.pad(tensor, _get_pad_width_axes(rank, axes, val_true=[1, 1], val_false=[0, 0]), padding)
        # --- convolutional laplace ---
        if axes is not None:
            laplace_arr = _sliced_laplace_nd(tensor, axes)
        if rank == 2:
            laplace_arr = _conv_laplace_2d(tensor)
        elif rank == 3:
            laplace_arr = _conv_laplace_3d(tensor)
        else:
            laplace_arr = _sliced_laplace_nd(tensor)
    data = laplace_arr / (dx ** 2)
    return data


def _conv_laplace_2d(tensor):
    kernel = np.array([[0., 1., 0.], [1., -4., 1.], [0., 1., 0.]], dtype=np.float32)
    kernel = kernel.reshape((3, 3, 1, 1))
    if tensor.shape[-1] == 1:
        return math.conv(tensor, kernel, padding='VALID')
    else:
        return math.concat([math.conv(tensor[..., i:i + 1], kernel, padding='VALID') for i in range(tensor.shape[-1])], -1)


def _conv_laplace_3d(tensor):
    """
    3D/Cube laplace stencil in 3D+2D [3,3,3,1,1]
    array([[[[[ 0.]], [[ 0.]], [[ 0.]]],
            [[[ 0.]], [[ 1.]], [[ 0.]]],
            [[[ 0.]], [[ 0.]], [[ 0.]]]],
           [[[[ 0.]], [[ 1.]], [[ 0.]]],
            [[[ 1.]], [[-6.]], [[ 1.]]],
            [[[ 0.]], [[ 1.]], [[ 0.]]]],
           [[[[ 0.]], [[ 0.]], [[ 0.]]],
            [[[ 0.]], [[ 1.]], [[ 0.]]],
            [[[ 0.]], [[ 0.]], [[ 0.]]]]]
    returns ...

    padding explicitly done in laplace(), hence here not needed
    """
    kernel = np.array([[[0., 0., 0.], [0., 1., 0.], [0., 0., 0.]],
                       [[0., 1., 0.], [1., -6., 1.], [0., 1., 0.]],
                       [[0., 0., 0.], [0., 1., 0.], [0., 0., 0.]]],
                      dtype=np.float32)
    kernel = kernel.reshape((3, 3, 3, 1, 1))
    if tensor.shape[-1] == 1:
        return math.conv(tensor, kernel, padding='VALID')
    else:
        return math.concat([math.conv(tensor[..., i:i + 1], kernel, padding='VALID')
                            for i in range(tensor.shape[-1])], -1)


def _sliced_laplace_nd(tensor, axes=None):
    """
    Laplace Stencil for N-Dimensions
    aggregated from center, upper, and lower slices
    """
    rank = spatial_rank(tensor)
    dims = range(rank)
    components = []
    for ax in dims:
        if _contains_axis(axes, ax, rank):
            lower, center, upper = _dim_shifted(tensor, ax, (-1, 0, 1), diminish_others=(1, 1), diminish_other_condition=lambda other_ax: _contains_axis(axes, other_ax, rank))
            components.append(upper + lower - 2 * center)
    return math.sum(components, 0)


@mappable()
def fourier_laplace(tensor, times=1):
    """
Applies the spatial laplce operator to the given tensor with periodic boundary conditions.

*Note:* The results of `fourier_laplace` and `laplace` are close but not identical.

This implementation computes the laplace operator in Fourier space.
The result for periodic fields is exact, i.e. no numerical instabilities can occur, even for higher-order derivatives.
    :param tensor: tensor, assumed to have periodic boundary conditions
    :param times: number of times the laplace operator is applied. The computational cost is independent of this parameter.
    :return: tensor of same shape as `tensor`
    """
    frequencies = math.fft(math.to_complex(tensor))
    k = fftfreq(math.staticshape(tensor)[1:-1], mode='square')
    fft_laplace = -(2 * np.pi)**2 * k
    return math.real(math.ifft(frequencies * fft_laplace ** times))


@mappable()
def fourier_poisson(tensor, times=1):
    """ Inverse operation to `fourier_laplace`. """
    frequencies = math.fft(math.to_complex(tensor))
    k = fftfreq(math.staticshape(tensor)[1:-1], mode='square')
    fft_laplace = -(2 * np.pi)**2 * k
    fft_laplace[(0,)*math.ndims(k)] = np.inf
    inv_fft_laplace = 1 / fft_laplace
    inv_fft_laplace[(0,)*math.ndims(k)] = 0
    return math.real(math.ifft(frequencies * inv_fft_laplace ** times))


def fftfreq(resolution, mode='vector', dtype=np.float32):
    assert mode in ('vector', 'absolute', 'square')
    k = np.meshgrid(*[np.fft.fftfreq(int(n)) for n in resolution], indexing='ij')
    k = math.expand_dims(math.stack(k, -1), 0)
    k = k.astype(dtype)
    if mode == 'vector':
        return k
    k = math.sum(k**2, axis=-1, keepdims=True)
    if mode == 'square':
        return k
    else:
        return math.sqrt(k)


# Downsample / Upsample

def downsample2x(tensor, interpolation='linear'):
    if struct.isstruct(tensor):
        return struct.map(lambda s: downsample2x(s, interpolation),
                          tensor, recursive=False)

    if interpolation.lower() != 'linear':
        raise ValueError('Only linear interpolation supported')
    dims = range(spatial_rank(tensor))
    tensor = math.pad(tensor,
                      [[0, 0]]
                      + [([0, 1] if (dim % 2) != 0 else [0, 0]) for dim in tensor.shape[1:-1]]
                      + [[0, 0]], 'replicate')
    for dimension in dims:
        upper_slices = tuple([(slice(1, None, 2) if i == dimension else slice(None)) for i in dims])
        lower_slices = tuple([(slice(0, None, 2) if i == dimension else slice(None)) for i in dims])
        tensor_sum = tensor[(slice(None),) + upper_slices + (slice(None),)] + tensor[(slice(None),) + lower_slices + (slice(None),)]
        tensor = tensor_sum / 2
    return tensor


def upsample2x(tensor, interpolation='linear'):
    if struct.isstruct(tensor):
        return struct.map(lambda s: upsample2x(s, interpolation), tensor, recursive=False)

    if interpolation.lower() != 'linear':
        raise ValueError('Only linear interpolation supported')
    dims = range(spatial_rank(tensor))
    vlen = tensor.shape[-1]
    spatial_dims = tensor.shape[1:-1]
    rank = spatial_rank(tensor)
    tensor = math.pad(tensor, _get_pad_width(rank), 'replicate')
    for dim in dims:
        lower, center, upper = _dim_shifted(tensor, dim, (-1, 0, 1))
        combined = math.stack([0.25 * lower + 0.75 * center, 0.75 * center + 0.25 * upper], axis=2 + dim)
        tensor = math.reshape(combined, [-1] + [spatial_dims[dim] * 2 if i == dim else tensor.shape[i + 1] for i in dims] + [vlen])
    return tensor


def spatial_sum(tensor):
    summed = math.sum(tensor, axis=math.dimrange(tensor))
    for i in math.dimrange(tensor):
        summed = math.expand_dims(summed, i)
    return summed


def interpolate_linear(tensor, upper_weight, dimensions):
    """

    :param tensor:
    :param upper_weight: tensor of floats (leading dimensions must be 1) or nan to ignore interpolation along this axis
    :param dimensions: list or tuple of dimensions (first spatial axis=1) to be interpolated. Other axes are ignored.
    :return:
    """
    lower_weight = 1 - upper_weight
    for dimension in spatial_dimensions(tensor):
        if dimension in dimensions:
            upper_slices = tuple([(slice(1, None) if i == dimension else slice(None)) for i in all_dimensions(tensor)])
            lower_slices = tuple([(slice(-1) if i == dimension else slice(None)) for i in all_dimensions(tensor)])
            tensor = math.mul(tensor[upper_slices], upper_weight[..., dimension - 1]) + math.mul(tensor[lower_slices], lower_weight[..., dimension - 1])
    return tensor<|MERGE_RESOLUTION|>--- conflicted
+++ resolved
@@ -322,51 +322,28 @@
 
 # Laplace
 
-<<<<<<< HEAD
-def laplace(tensor, dx=1, padding='replicate', axes=None):
-=======
-def laplace(tensor, padding='replicate', axes=None, use_fft_for_periodic=False):
->>>>>>> bef323cb
+def laplace(tensor, dx=1, padding='replicate', axes=None, use_fft_for_periodic=False):
     """
     Spatial Laplace operator as defined for scalar fields.
     If a vector field is passed, the laplace is computed component-wise.
 
-<<<<<<< HEAD
     :param tensor: n-dimensional field of shape (batch, spacial dimensions..., components). Minimum (1, [N]*dims, 1)
     :type tensor: array-like
     :param dx: physical distance between grid points (default 1)
     :type dx: Float/Integer
-=======
-    :param use_fft_for_periodic: If True and padding='circular', uses FFT to compute laplace
-    :param tensor: n-dimensional field of shape (batch, spacial dimensions..., components)
->>>>>>> bef323cb
     :param padding: 'valid', 'constant', 'reflect', 'replicate', 'circular'
     :type padding: string
     :param axes: The second derivative along these axes is summed over
     :type axes: list
+    :param use_fft_for_periodic: If True and padding='circular', uses FFT to compute laplace
+    :type use_fft_for_periodic: bool
     :return: tensor of same shape
     :rtype: array-like
     """
     rank = spatial_rank(tensor)
-<<<<<<< HEAD
     # Fourier Laplace if the space is repeating on itself
-    if padding in ['circular', 'wrap']:
+    if padding in ('circular', 'wrap') and use_fft_for_periodic:
         laplace_arr = fourier_laplace(tensor)
-=======
-    if padding is None or padding == 'valid':
-        pass  # do not pad tensor
-    elif padding in ('circular', 'wrap') and use_fft_for_periodic:
-        return fourier_laplace(tensor)
-    else:
-        tensor = math.pad(tensor, _get_pad_width_axes(rank, axes, val_true=[1, 1], val_false=[0, 0]), padding)
-    # --- convolutional laplace ---
-    if axes is not None:
-        return _sliced_laplace_nd(tensor, axes)
-    if rank == 2:
-        return _conv_laplace_2d(tensor)
-    elif rank == 3:
-        return _conv_laplace_3d(tensor)
->>>>>>> bef323cb
     else:
         # Pad
         if (padding is not None) and (padding != 'valid'):
